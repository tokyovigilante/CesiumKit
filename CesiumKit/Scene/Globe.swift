//
//  Globe.swift
//  CesiumKit
//
//  Created by Ryan Walklin on 15/06/14.
//  Copyright (c) 2014 Test Toast. All rights reserved.
//

import Foundation

/**
* The globe rendered in the scene, including its terrain ({@link Globe#terrainProvider})
* and imagery layers ({@link Globe#imageryLayers}).  Access the globe using {@link Scene#globe}.
*
* @alias Globe
* @constructor
*
* @param {Ellipsoid} [ellipsoid=Ellipsoid.WGS84] Determines the size and shape of the
* globe.
*/
class Globe {
    
    let ellipsoid: Ellipsoid
    
    /**
    * The terrain provider providing surface geometry for this globe.
    * @type {TerrainProvider}
    */
    var terrainProvider: TerrainProvider
    
    var imageryLayerCollection: ImageryLayerCollection
    
    var surfaceShaderSet: GlobeSurfaceShaderSet
    
    lazy var surface: QuadTreePrimitive = {
        return QuadTreePrimitive(
            tileProvider: GlobeSurfaceTileProvider(
                terrainProvider: self.terrainProvider,
                imageryLayers: self.imageryLayerCollection,
                surfaceShaderSet: self.surfaceShaderSet))
    }()
    
    var occluder: Occluder
    
    var _rsColor: RenderState? = nil
    var _rsColorWithoutDepthTest: RenderState? = nil
    
    lazy var _clearDepthCommand: ClearCommand = {
        return ClearCommand(depth: 1.0, stencil: 0, owner: self)
    }()
    
    lazy var _depthCommand: DrawCommand = {
        [unowned self] in
        return DrawCommand(
            boundingVolume: BoundingSphere(center: Cartesian3.zero(), radius: Ellipsoid.wgs84Ellipsoid().maximumRadius),
            pass: Pass.Opaque,
            owner: self)
        }()
    
    lazy var _northPoleCommand: DrawCommand = { DrawCommand(pass: Pass.Opaque, owner: self) }()
    
    lazy var _southPoleCommand: DrawCommand = { DrawCommand(pass: Pass.Opaque, owner: self) }()
    
    var drawNorthPole = false
    var drawSouthPole = false
    
    /**
    * Determines the color of the north pole. If the day tile provider imagery does not
    * extend over the north pole, it will be filled with this color before applying lighting.
    *
    * @type {Cartesian3}
    * @default Cartesian3(2.0 / 255.0, 6.0 / 255.0, 18.0 / 255.0)
    */
    var northPoleColor = Cartesian4(x: 2.0 / 255.0, y: 6.0 / 255.0, z: 18.0 / 255.0, w: 1.0)
    
    /**
    * Determines the color of the south pole. If the day tile provider imagery does not
    * extend over the south pole, it will be filled with this color before applying lighting.
    *
    * @type {Cartesian3}
    * @default Cartesian3(1.0, 1.0, 1.0)
    */
    var southPoleColor = Cartesian4(x: 1.0, y: 1.0, z: 1.0, w: 1.0)
    
    /**
    * Determines if the globe will be shown.
    *
    * @type {Boolean}
    * @default true
    */
    var show = true
    
    var _mode = SceneMode.Scene3D
    
    /**
    * The normal map to use for rendering waves in the ocean.  Setting this property will
    * only have an effect if the configured terrain provider includes a water mask.
    *
    * @type {String}
    * @default buildModuleUrl('Assets/Textures/waterNormalsSmall.jpg')
    */
    //var oceanNormalMapUrl = buildModuleUrl('Assets/Textures/waterNormalsSmall.jpg');
    
    /**
    * True if primitives such as billboards, polylines, labels, etc. should be depth-tested
    * against the terrain surface, or false if such primitives should always be drawn on top
    * of terrain unless they're on the opposite side of the globe.  The disadvantage of depth
    * testing primitives against terrain is that slight numerical noise or terrain level-of-detail
    * switched can sometimes make a primitive that should be on the surface disappear underneath it.
    *
    * @type {Boolean}
    * @default false
    */
    var depthTestAgainstTerrain = false
    
    /**
    * The maximum screen-space error used to drive level-of-detail refinement.  Higher
    * values will provide better performance but lower visual quality.
    *
    * @type {Number}
    * @default 2
    */
    var maximumScreenSpaceError = 2
    
    /**
    * The size of the terrain tile cache, expressed as a number of tiles.  Any additional
    * tiles beyond this number will be freed, as long as they aren't needed for rendering
    * this frame.  A larger number will consume more memory but will show detail faster
    * when, for example, zooming out and then back in.
    *
    * @type {Number}
    * @default 100
    */
    var tileCacheSize = 100
    
    /**
    * Enable lighting the globe with the sun as a light source.
    *
    * @type {Boolean}
    * @default false
    */
    var enableLighting = false
    
    /**
    * The distance where everything becomes lit. This only takes effect
    * when <code>enableLighting</code> is <code>true</code>.
    *
    * @type {Number}
    * @default 6500000.0
    */
    var lightingFadeOutDistance = 6500000.0
    
    /**
    * The distance where lighting resumes. This only takes effect
    * when <code>enableLighting</code> is <code>true</code>.
    *
    * @type {Number}
    * @default 9000000.0
    */
    var lightingFadeInDistance = 9000000.0
    
    /*this._lastOceanNormalMapUrl = undefined;
    this._oceanNormalMap = undefined;
    this._zoomedOutOceanSpecularIntensity = 0.5;
    this._showingPrettyOcean = false;
    this._hasWaterMask = false;*/
    var lightingFadeDistance: Cartesian2
    
    lazy var drawUniforms: Dictionary<String, ()->Any> = {
        
        weak var weakSelf = self
        return [
            /*"u_zoomedOutOceanSpecularIntensity": { return weakSelf._zoomedOutOceanSpecularIntensity },
            "u_oceanNormalMap" : { return weakSelf.oceanNormalMap },*/
            "u_lightingFadeDistance" :  { return weakSelf!.lightingFadeDistance }
        ]
        }()
    
    init(ellipsoid: Ellipsoid = Ellipsoid.wgs84Ellipsoid()) {
        
        self.ellipsoid = ellipsoid
        terrainProvider = EllipsoidTerrainProvider(ellipsoid : ellipsoid)
        imageryLayerCollection = ImageryLayerCollection()
        
        occluder = Occluder(occluderBoundingSphere: BoundingSphere(center: Cartesian3.zero(), radius: ellipsoid.minimumRadius), cameraPosition: Cartesian3.zero())
        
        surfaceShaderSet = GlobeSurfaceShaderSet(attributeLocations: TerrainAttributeLocations())
        
        
        
        lightingFadeDistance = Cartesian2(x: lightingFadeOutDistance, y: lightingFadeInDistance)
        
    }
    
    func createComparePickTileFunction(rayOrigin: Cartesian3) -> ((GlobeSurfaceTile, GlobeSurfaceTile) -> Double) {
        func comparePickTileFunction(a: GlobeSurfaceTile, b: GlobeSurfaceTile) -> Double {
            var aDist = a.pickBoundingSphere.distanceSquaredTo(rayOrigin)
            var bDist = b.pickBoundingSphere.distanceSquaredTo(rayOrigin)
            return aDist - bDist
        }
        return comparePickTileFunction
    }
    
    /**
    * Find an intersection between a ray and the globe surface that was rendered. The ray must be given in world coordinates.
    *
    * @param {Ray} ray The ray to test for intersection.
    * @param {Scene} scene The scene.
    * @param {Cartesian3} [result] The object onto which to store the result.
    * @returns {Cartesian3|undefined} The intersection or <code>undefined</code> if none was found.
    *
    * @example
    * // find intersection of ray through a pixel and the globe
    * var ray = scene.camera.getPickRay(windowCoordinates);
    * var intersection = globe.pick(ray, scene);
    */
    func pick(ray: Ray, scene: Scene) -> Cartesian3? {
        //FIXME: Unimplemented
        /*
        var scratchArray = [];
        var scratchSphereIntersectionResult = Interval)
        start : 0.0,
        stop : 0.0
        )
        //>>includeStart('debug', pragmas.debug);
        if (!defined(ray)) {
        throw new DeveloperError('ray is required');
        }
        if (!defined(scene)) {
        throw new DeveloperError('scene is required');
        }
        //>>includeEnd('debug');
        
        var mode = scene.mode;
        var projection = scene.mapProjection;
        
        var sphereIntersections = scratchArray;
        sphereIntersections.length = 0;
        
        var tilesToRender = this._surface._tilesToRender;
        var length = tilesToRender.length;
        
        var tile;
        var i;
        
        for (i = 0; i < length; ++i) {
        tile = tilesToRender[i];
        var tileData = tile.data;
        
        if (!defined(tileData)) {
        continue;
        }
        
        var boundingVolume = tileData.pickBoundingSphere;
        if (mode !== SceneMode.SCENE3D) {
        BoundingSphere.fromRectangleWithHeights2D(tile.rectangle, projection, tileData.minimumHeight, tileData.maximumHeight, boundingVolume);
        Cartesian3.fromElements(boundingVolume.center.z, boundingVolume.center.x, boundingVolume.center.y, boundingVolume.center);
        } else {
        BoundingSphere.clone(tileData.boundingSphere3D, boundingVolume);
        }
        
        var boundingSphereIntersection = IntersectionTests.raySphere(ray, boundingVolume, scratchSphereIntersectionResult);
        if (defined(boundingSphereIntersection)) {
        sphereIntersections.push(tileData);
        }
        }
        
        sphereIntersections.sort(createComparePickTileFunction(ray.origin));
        
        var intersection;
        length = sphereIntersections.length;
        for (i = 0; i < length; ++i) {
        intersection = sphereIntersections[i].pick(ray, scene, true, result);
        if (defined(intersection)) {
        break;
        }
        }
        
        return intersection;*/ return Cartesian3()
    }
    
    /**
    * Get the height of the surface at a given cartographic.
    *
    * @param {Cartographic} cartographic The cartographic for which to find the height.
    * @returns {Number|undefined} The height of the cartographic or undefined if it could not be found.
    */
    func getHeight(cartographic: Cartographic) -> Double? {
        //FIXME: Unimplemented
        /*
        var scratchGetHeightCartesian = new Cartesian3();
        var scratchGetHeightIntersection = new Cartesian3();
        var scratchGetHeightCartographic = new Cartographic();
        var scratchGetHeightRay = new Ray();
        //>>includeStart('debug', pragmas.debug);
        if (!defined(cartographic)) {
        throw new DeveloperError('cartographic is required');
        }
        //>>includeEnd('debug');
        
        var levelZeroTiles = this._surface._levelZeroTiles;
        if (!defined(levelZeroTiles)) {
        return;
        }
        
        var tile;
        var i;
        
        var length = levelZeroTiles.length;
        for (i = 0; i < length; ++i) {
        tile = levelZeroTiles[i];
        if (Rectangle.contains(tile.rectangle, cartographic)) {
        break;
        }
        }
        
        if (!defined(tile) || !Rectangle.contains(tile.rectangle, cartographic)) {
        return undefined;
        }
        
        while (tile.renderable) {
        var children = tile.children;
        length = children.length;
        
        for (i = 0; i < length; ++i) {
        tile = children[i];
        if (Rectangle.contains(tile.rectangle, cartographic)) {
        break;
        }
        }
        }
        
        while (defined(tile) && (!defined(tile.data) || !defined(tile.data.pickTerrain))) {
        tile = tile.parent;
        }
        
        if (!defined(tile)) {
        return undefined;
        }
        
        var ellipsoid = this._surface._tileProvider.tilingScheme.ellipsoid;
        var cartesian = ellipsoid.cartographicToCartesian(cartographic, scratchGetHeightCartesian);
        
        var ray = scratchGetHeightRay;
        Cartesian3.normalize(cartesian, ray.direction);
        
        var intersection = tile.data.pick(ray, undefined, false, scratchGetHeightIntersection);
        if (!defined(intersection)) {
        return undefined;
        }
        
        return ellipsoid.cartesianToCartographic(intersection, scratchGetHeightCartographic).height;*/return 0.0
    }

    func computeDepthQuad(#frameState: FrameState) -> [Float] {
        
        var depthQuad = [Float](count: 12, repeatedValue: 0.0)//(count: 12, repeatedValue: 0.0)
        
        var radii = ellipsoid.radii
        
        // Find the corresponding position in the scaled space of the ellipsoid.
        var q = ellipsoid.oneOverRadii.multiplyComponents(frameState.camera!.positionWC)
        
        var qMagnitude = q.magnitude()
        var qUnit = q.normalize()
        
        // Determine the east and north directions at q.
        var eUnit = q.cross(Cartesian3.unitZ()).normalize()
        var nUnit = qUnit.cross(eUnit).normalize()
        
        // Determine the radius of the 'limb' of the ellipsoid.
        var wMagnitude = sqrt(q.magnitudeSquared() - 1.0)
        
        // Compute the center and offsets.
        var center = qUnit.multiplyByScalar(qMagnitude)
        var scalar = wMagnitude / qMagnitude;
        var eastOffset = eUnit.multiplyByScalar(scalar)
        var northOffset = nUnit.multiplyByScalar(scalar)
        
        // A conservative measure for the longitudes would be to use the min/max longitudes of the bounding frustum.
        var upperLeft = center.add(northOffset).subtract(eastOffset).multiplyComponents(radii)
        var lowerLeft = center.subtract(northOffset).subtract(eastOffset).multiplyComponents(radii)
        var upperRight = center.add(northOffset).add(eastOffset).multiplyComponents(radii)
        var lowerRight = center.subtract(northOffset).add(eastOffset).multiplyComponents(radii)
        
        upperLeft.pack(&depthQuad, startingIndex: 0)
        lowerLeft.pack(&depthQuad, startingIndex: 3)
        upperRight.pack(&depthQuad, startingIndex: 6)
        lowerRight.pack(&depthQuad, startingIndex: 9)
        
        return depthQuad
    }
    
    func computePoleQuad(#frameState: FrameState, maxLat: Double, maxGivenLat: Double, viewProjMatrix: Matrix4, viewportTransformation: Matrix4) -> BoundingRectangle {
        //FIXME: PoleQuad
        /*
        let negativeZ = Cartesian3.unitZ().negate()
        
        var pt1 = ellipsoid.cartographicToCartesian(Cartographic(0.0, maxGivenLat))
        var pt2 = ellipsoid.cartographicToCartesian(Cartographic(M_PI, maxGivenLat))
        var radius = pt1.subtract(pt2).magnitude() * 0.5
        
        var center = ellipsoid.cartographicToCartesian(Cartographic(0.0, maxLat));
        
        var right: Cartesian3
        var dir = frameState.camera.direction
        if (1.0 - negativeZ.dot(dir) < Math.Epsilon6) {
            right = Cartesian3.unitX()
        } else {
            right = dir.cross(Cartesian3.unitX()).normalize()
        }
        
        var screenRight = center.add(right.multiplyByScalar(radius))
        var screenUp = center.add(Cartesian3.unitZ().cross(right).normalize().multiplyByScalar(radius))
        
        Transforms.pointToWindowCoordinates(viewProjMatrix, viewportTransformation, center, center)
        Transforms.pointToWindowCoordinates(viewProjMatrix, viewportTransformation, screenRight, screenRight)
        Transforms.pointToWindowCoordinates(viewProjMatrix, viewportTransformation, screenUp, screenUp)
        
        var halfWidth = floor(max(screenUp.distance(center), screenRight.distance(center)))
        var halfHeight = halfWidth
        */
        return BoundingRectangle()
            /*floor(center.x) - halfWidth,
            floor(center.y) - halfHeight,
            halfWidth * 2.0,
            halfHeight * 2.0)*/
 
    }
    
    func fillPoles(#context: Context, frameState: FrameState) {
        //FIXME: Fillpoles
        /*
        var viewportScratch = BoundingRectangle()
        var vpTransformScratch = Matrix()
        var polePositionsScratch = Float32[](count: 8, repeatedValue: 0.0)
        
        var terrainProvider = surface.terrainProvider
        if (frameState.mode != SceneMode.Scene3D) {
            return
        }
        
        if (!terrainProvider.ready) {
            return
        }
        var terrainMaxRectangle = terrainProvider.tilingScheme.rectangle
        
        var viewProjMatrix = context.uniformState.viewProjection
        var viewport = BoundingRectangle(width: context.drawingBufferWidth, height: context.drawingBufferHeight)
        var viewportTransformation = viewport.computeViewportTransformation(0.0, 1.0)
        var latitudeExtension = 0.05
        
        var rectangle: Rectangle
        var boundingVolume: Intersectable
        var frustumCull: Bool
        var occludeePoint: Cartesian3
        var occluded: Bool
        var geometry: Geometry?
        var rect: Rectangle?
        
        // handle north pole
        if (terrainMaxRectangle.north < M_PI_2) {
            rectangle = Rectangle(
                -M_PI,
                terrainMaxRectangle.north,
                M_PI,
                M_PI_2
            )
            boundingVolume = BoundingSphere.fromRectangle3D(rectangle, ellipsoid)
            frustumCull = frameState.cullingVolume.visibility(boundingVolume) == Intersect.Outside
            occludeePoint = Occluder.computeOccludeePointFromRectangle(rectangle, globe._ellipsoid);
            occluded = (occludeePoint && !occluder.isPointVisible(occludeePoint, 0.0)) || !occluder.isBoundingSphereVisible(boundingVolume);
            
            drawNorthPole = !frustumCull && !occluded;
            if (drawNorthPole) {
                rect = computePoleQuad(frameState: frameState, maxLat: rectangle.north, maxGivenLat: rectangle.south - latitudeExtension, viewProjMatrix: viewProjMatrix, viewportTransformation: viewportTransformation)
                polePositionsScratch[0] = rect.x;
                polePositionsScratch[1] = rect.y;
                polePositionsScratch[2] = rect.x + rect.width;
                polePositionsScratch[3] = rect.y;
                polePositionsScratch[4] = rect.x + rect.width;
                polePositionsScratch[5] = rect.y + rect.height;
                polePositionsScratch[6] = rect.x;
                polePositionsScratch[7] = rect.y + rect.height;
                
                if northPoleCommand.vertexArray == nil {
                    northPoleCommand.boundingVolume = BoundingSphere.fromRectangle3D(rectangle, globe._ellipsoid);

                    geometry = Geometry(geometryAttributes: GeometryAttributes(position: GeometryAttribute(componentDatatype: ComponentDatatype.Float32, componentsPerAttribute: 2, values: polePositionsScratch)))

                    northPoleCommand.vertexArray = context.createVertexArrayFromGeometry(geometry : geometry, attributeLocations : [position : 0], bufferUsage: BufferUsage.StreamDraw)
                } else {
                    globe.northPoleCommand.vertexArray.getAttribute(0).vertexBuffer.copyFromArrayView(polePositionsScratch);
                }
            }
        }
        
        // handle south pole
        if (terrainMaxRectangle.south > -CesiumMath.PI_OVER_TWO) {
            rectangle = Rectangle(
                -Math.PI,
                -CesiumMath.PI_OVER_TWO,
                Math.PI,
                terrainMaxRectangle.south
            );
            boundingVolume = BoundingSphere.fromRectangle3D(rectangle, globe._ellipsoid);
            frustumCull = frameState.cullingVolume.getVisibility(boundingVolume) === Intersect.OUTSIDE;
            occludeePoint = Occluder.computeOccludeePointFromRectangle(rectangle, globe._ellipsoid);
            occluded = (occludeePoint && !occluder.isPointVisible(occludeePoint)) || !occluder.isBoundingSphereVisible(boundingVolume);
            
            globe._drawSouthPole = !frustumCull && !occluded;
            if (globe._drawSouthPole) {
                rect = computePoleQuad(globe, frameState, rectangle.south, rectangle.north + latitudeExtension, viewProjMatrix, viewportTransformation);
                polePositionsScratch[0] = rect.x;
                polePositionsScratch[1] = rect.y;
                polePositionsScratch[2] = rect.x + rect.width;
                polePositionsScratch[3] = rect.y;
                polePositionsScratch[4] = rect.x + rect.width;
                polePositionsScratch[5] = rect.y + rect.height;
                polePositionsScratch[6] = rect.x;
                polePositionsScratch[7] = rect.y + rect.height;
                
                if (!defined(globe._southPoleCommand.vertexArray)) {
                    globe._southPoleCommand.boundingVolume = BoundingSphere.fromRectangle3D(rectangle, globe._ellipsoid);
                    geometry = Geometry(geometryAttributes: GeometryAttributes(position: GeometryAttribute(componentDatatype: ComponentDatatype.Float32, componentsPerAttribute: 2, values: polePositionsScratch)))
                    SouthPoleCommand.vertexArray = context.createVertexArrayFromGeometry(geometry : geometry, attributeLocations : [position : 0], bufferUsage: BufferUsage.StreamDraw)

                } else {
                    globe._southPoleCommand.vertexArray.getAttribute(0).vertexBuffer.copyFromArrayView(polePositionsScratch);
                }
            }
        }
        
        var poleIntensity = 0.0;
        var baseLayer = globe._imageryLayerCollection.length > 0 ? globe._imageryLayerCollection.get(0) : undefined;
        if (defined(baseLayer) && defined(baseLayer.imageryProvider) && defined(baseLayer.imageryProvider.getPoleIntensity)) {
            poleIntensity = baseLayer.imageryProvider.getPoleIntensity();
        }
        var drawUniforms = [
            "u_dayIntensity" :  { poleIntensity }
        ]
        weak var weakSelf = self
        if northPoleCommand.uniformMap != nil {
            var northPoleUniforms = drawUniforms + [ "u_color" : { weakSelf.northPoleColor } ]
            northPoleCommand.uniformMap += drawUniforms
        }
        
        if southPoleCommand.uniformMap != nil {
            var northPoleUniforms = drawUniforms + [ "u_color" : { weakSelf.southPoleColor } ]
            southPoleCommand.uniformMap += drawUniforms
        }*/
    }

/**
* @private
*/
    func update(context: Context, frameState: FrameState, commandList: [DrawCommand]) {
        if !show {
            return
        }
        
        var width = context.drawingBufferWidth
        var height = context.drawingBufferHeight
        
        if (width == 0 || height == 0) {
            return
        }
        
        var mode = frameState.mode
        var projection = frameState.mapProjection
        var modeChanged = false
        
        if _mode != mode || _rsColor == nil {
            modeChanged = true
            
            _rsColor = context.createRenderState() // Write color and depth
            _rsColor?.cull.enabled = true
            _rsColor?.depthTest.enabled = true
            
            _rsColorWithoutDepthTest = context.createRenderState()
            _rsColorWithoutDepthTest?.cull.enabled = true
            _depthCommand.renderState = context.createRenderState()
            _depthCommand.renderState?.cull.enabled = true
            
            if (mode == SceneMode.Scene3D || mode == SceneMode.ColumbusView) {
                _depthCommand.renderState?.depthTest.enabled = true
                _depthCommand.renderState?.depthTest.function = .Less
                _depthCommand.renderState?.colorMask = RenderState.ColorMask(red: false, green: false, blue: false, alpha: false)
            }
        }
        
        _northPoleCommand.renderState = _rsColorWithoutDepthTest
        _southPoleCommand.renderState = _rsColorWithoutDepthTest
        
        // update depth plane
        var depthQuad = computeDepthQuad(frameState: frameState)
        var depthIndices: [Int32] = [0, 1, 2, 2, 1, 3]
        
        // depth plane
        if _depthCommand.vertexArray == nil {
            var geometry = Geometry(
                    attributes: GeometryAttributes(
                        position: GeometryAttribute(
                            componentDatatype: ComponentDatatype.Float32,
                            componentsPerAttribute: 3,
                            values: NSData.serializeArray(depthQuad))
                        ),
                    indices : depthIndices,
                    primitiveType : PrimitiveType.Triangles
            )
            _depthCommand.vertexArray = context.createVertexArrayFromGeometry(
                geometry,
                attributeLocations: ["position": 0],
                bufferUsage: .DynamicDraw)
        } else {
<<<<<<< HEAD
            //_depthCommand.vertexArray!.attribute(0).vertexBuffer.copyFromArrayView(depthQuad)
=======
            _depthCommand.vertexArray!.attribute(0).vertexBuffer.copyFromArrayView(depthQuad)
>>>>>>> 0b12434a
        }
        
        if _depthCommand.shaderProgram == nil {
            //_depthCommand.shaderProgram = context.createShaderProgram(GlobeVSDepth, GlobeFSDepth, ["position" : 0])
        }
        /*
        if (this._surface._terrainProvider.ready &&
            this._surface._terrainProvider.hasWaterMask() &&
            this.oceanNormalMapUrl !== this._lastOceanNormalMapUrl) {
                
                this._lastOceanNormalMapUrl = this.oceanNormalMapUrl;
                
                var that = this;
                when(loadImage(this.oceanNormalMapUrl), function(image) {
                    that._oceanNormalMap = that._oceanNormalMap && that._oceanNormalMap.destroy();
                    that._oceanNormalMap = context.createTexture2D({
                        source : image
                    });
                    });
        }
        
        // Initial compile or re-compile if uber-shader parameters changed
        var hasWaterMask = this._surface._terrainProvider.ready && this._surface._terrainProvider.hasWaterMask();
        var hasWaterMaskChanged = this._hasWaterMask !== hasWaterMask;
        var hasEnableLightingChanged = this._enableLighting !== this.enableLighting;
        
        if (!defined(this._surfaceShaderSet) ||
            !defined(this._northPoleCommand.shaderProgram) ||
            !defined(this._southPoleCommand.shaderProgram) ||
            modeChanged ||
            hasWaterMaskChanged ||
            hasEnableLightingChanged ||
            (defined(this._oceanNormalMap)) !== this._showingPrettyOcean) {
                
                var getPosition3DMode = 'vec4 getPosition(vec3 position3DWC) { return getPosition3DMode(position3DWC); }';
                var getPosition2DMode = 'vec4 getPosition(vec3 position3DWC) { return getPosition2DMode(position3DWC); }';
                var getPositionColumbusViewMode = 'vec4 getPosition(vec3 position3DWC) { return getPositionColumbusViewMode(position3DWC); }';
                var getPositionMorphingMode = 'vec4 getPosition(vec3 position3DWC) { return getPositionMorphingMode(position3DWC); }';
                
                var getPositionMode;
                
                switch (mode) {
                case SceneMode.SCENE3D:
                    getPositionMode = getPosition3DMode;
                    break;
                case SceneMode.SCENE2D:
                    getPositionMode = getPosition2DMode;
                    break;
                case SceneMode.COLUMBUS_VIEW:
                    getPositionMode = getPositionColumbusViewMode;
                    break;
                case SceneMode.MORPHING:
                    getPositionMode = getPositionMorphingMode;
                    break;
                }
                
                var get2DYPositionFractionGeographicProjection = 'float get2DYPositionFraction() { return get2DGeographicYPositionFraction(); }';
                var get2DYPositionFractionMercatorProjection = 'float get2DYPositionFraction() { return get2DMercatorYPositionFraction(); }';
                
                var get2DYPositionFraction;
                
                if (projection instanceof GeographicProjection) {
                    get2DYPositionFraction = get2DYPositionFractionGeographicProjection;
                } else {
                    get2DYPositionFraction = get2DYPositionFractionMercatorProjection;
                }
                
                this._surfaceShaderSet.baseVertexShaderString = createShaderSource({
                    defines : [
                    (hasWaterMask ? 'SHOW_REFLECTIVE_OCEAN' : ''),
                    (this.enableLighting ? 'ENABLE_LIGHTING' : '')
                    ],
                    sources : [GlobeVS, getPositionMode, get2DYPositionFraction]
                });
                
                var showPrettyOcean = hasWaterMask && defined(this._oceanNormalMap);
                
                this._surfaceShaderSet.baseFragmentShaderString = createShaderSource({
                    defines : [
                    (hasWaterMask ? 'SHOW_REFLECTIVE_OCEAN' : ''),
                    (showPrettyOcean ? 'SHOW_OCEAN_WAVES' : ''),
                    (this.enableLighting ? 'ENABLE_LIGHTING' : '')
                    ],
                    sources : [GlobeFS]
                });
                this._surfaceShaderSet.invalidateShaders();
                
                var poleShaderProgram = context.replaceShaderProgram(this._northPoleCommand.shaderProgram,
                    GlobeVSPole, GlobeFSPole, terrainAttributeLocations);
                
                this._northPoleCommand.shaderProgram = poleShaderProgram;
                this._southPoleCommand.shaderProgram = poleShaderProgram;
                
                this._showingPrettyOcean = defined(this._oceanNormalMap);
                this._hasWaterMask = hasWaterMask;
                this._enableLighting = this.enableLighting;
        }
        
        var cameraPosition = frameState.camera.positionWC;
        
        this._occluder.cameraPosition = cameraPosition;
        
        fillPoles(this, context, frameState);
        
        this._mode = mode;
        
        var pass = frameState.passes;
        if (pass.render) {
            // render quads to fill the poles
            if (mode === SceneMode.SCENE3D) {
                if (this._drawNorthPole) {
                    commandList.push(this._northPoleCommand);
                }
                
                if (this._drawSouthPole) {
                    commandList.push(this._southPoleCommand);
                }
            }
            
            // Don't show the ocean specular highlights when zoomed out in 2D and Columbus View.
            if (mode === SceneMode.SCENE3D) {
                this._zoomedOutOceanSpecularIntensity = 0.5;
            } else {
                this._zoomedOutOceanSpecularIntensity = 0.0;
            }
            
            this._lightingFadeDistance.x = this.lightingFadeOutDistance;
            this._lightingFadeDistance.y = this.lightingFadeInDistance;
            
            this._surface._maximumScreenSpaceError = this.maximumScreenSpaceError;
            this._surface._tileCacheSize = this.tileCacheSize;
            this._surface.terrainProvider = this.terrainProvider;
            this._surface.update(context,
                frameState,
                commandList,
                this._drawUniforms,
                this._surfaceShaderSet,
                this._rsColor,
                projection);
            
            // render depth plane
            if (mode === SceneMode.SCENE3D || mode === SceneMode.COLUMBUS_VIEW) {
                if (!this.depthTestAgainstTerrain) {
                    commandList.push(this._clearDepthCommand);
                    if (mode === SceneMode.SCENE3D) {
                        commandList.push(this._depthCommand);
                    }
                }
            }
        }
        
        if (pass.pick) {
            // Not actually pickable, but render depth-only so primitives on the backface
            // of the globe are not picked.
            commandList.push(this._depthCommand);
        }*/
        }

/**
* Destroys the WebGL resources held by this object.  Destroying an object allows for deterministic
* release of WebGL resources, instead of relying on the garbage collector to destroy this object.
* <br /><br />
* Once an object is destroyed, it should not be used; calling any function other than
* <code>isDestroyed</code> will result in a {@link DeveloperError} exception.  Therefore,
* assign the return value (<code>undefined</code>) to the object as done in the example.
*
* @returns {undefined}
*
* @exception {DeveloperError} This object was destroyed, i.e., destroy() was called.
*
* @see Globe#isDestroyed
*
* @example
* globe = globe && globe.destroy();
*/
    deinit {
        /*this._northPoleCommand.vertexArray = this._northPoleCommand.vertexArray && this._northPoleCommand.vertexArray.destroy();
        this._southPoleCommand.vertexArray = this._southPoleCommand.vertexArray && this._southPoleCommand.vertexArray.destroy();
        
        this._surfaceShaderSet = this._surfaceShaderSet && this._surfaceShaderSet.destroy();
        
        this._northPoleCommand.shaderProgram = this._northPoleCommand.shaderProgram && this._northPoleCommand.shaderProgram.destroy();
        this._southPoleCommand.shaderProgram = this._northPoleCommand.shaderProgram;
        
        this._depthCommand.shaderProgram = this._depthCommand.shaderProgram && this._depthCommand.shaderProgram.destroy();
        this._depthCommand.vertexArray = this._depthCommand.vertexArray && this._depthCommand.vertexArray.destroy();
        
        this._surface = this._surface && this._surface.destroy();
        
        this._oceanNormalMap = this._oceanNormalMap && this._oceanNormalMap.destroy();
        
        return destroyObject(this);*/
    }
}
<|MERGE_RESOLUTION|>--- conflicted
+++ resolved
@@ -613,11 +613,7 @@
                 attributeLocations: ["position": 0],
                 bufferUsage: .DynamicDraw)
         } else {
-<<<<<<< HEAD
-            //_depthCommand.vertexArray!.attribute(0).vertexBuffer.copyFromArrayView(depthQuad)
-=======
             _depthCommand.vertexArray!.attribute(0).vertexBuffer.copyFromArrayView(depthQuad)
->>>>>>> 0b12434a
         }
         
         if _depthCommand.shaderProgram == nil {
